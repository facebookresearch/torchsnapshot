#!/usr/bin/env python3
# Copyright (c) Meta Platforms, Inc. and affiliates.
# All rights reserved.
#
# This source code is licensed under the BSD-style license found in the
# LICENSE file in the root directory of this source tree.

import asyncio

import copy
import fnmatch
import functools
import itertools
import logging
import os
import sys
import traceback

from collections import defaultdict
from datetime import timedelta
from functools import reduce
from operator import mul
from threading import Thread
from typing import Any, Callable, cast, Dict, List, Optional, Tuple, TypeVar

import numpy as np
import torch
import torch.distributed as dist
from torch.distributed._shard.sharded_tensor import ShardedTensor
from torch.nn.parallel import DistributedDataParallel as DDP
from torchsnapshot.manifest import ChunkedTensorEntry
from torchsnapshot.serialization import dtype_to_element_size, string_to_dtype

from .dist_store import get_or_create_store, LinearBarrier

from .flatten import flatten, inflate
from .io_preparer import (
    _identity_tensor_prepare_func,
    Chunk,
    ChunkedTensorIOPreparer,
    get_storage_path,
    ObjectBufferConsumer,
    prepare_read,
    prepare_write,
)
from .io_types import ReadIO, ReadReq, StoragePlugin, WriteIO, WriteReq
from .manifest import (
    Entry,
    get_available_entries,
    is_replicated,
    Manifest,
    SnapshotMetadata,
)
from .pg_wrapper import PGWrapper
from .rng_state import RNGState
from .scheduler import (
    _MAX_PER_RANK_MEMORY_BUDGET_BYTES,
    get_process_memory_budget_bytes,
    PendingIOWork,
    sync_execute_read_reqs,
    sync_execute_write_reqs,
)
from .stateful import AppState, Stateful
from .storage_plugin import url_to_storage_plugin_in_event_loop
from .version import __version__ as torchsnapshot_version

logger: logging.Logger = logging.getLogger(__name__)

SNAPSHOT_METADATA_FNAME = ".snapshot_metadata"
T = TypeVar("T")
_CHUNKING_INSTRUCTION_T = Dict[str, List[Chunk]]


class Snapshot:
    """
    Snapshot represents the persisted program state at one point in time.

    Basic usage:
    ::

        # Define the program state
        app_state = {"model": model, "optimizer": optimizer"}

        # At an appropriate time, persist the program state as a snapshot
        snapshot = Snapshot.take(path=path, app_state=app_state)

        # On resuming, restore the program state from a snapshot
        snapshot.restore(app_state)

    Overview:

        At high level, torchsnapshot saves each value in state dicts as a
        file/object in the corresponding storage system. It also saves a manifest
        describing the persisted values and the structure of the original state
        dict.

        Comparing with :py:func:`torch.save` and :py:func:`torch.load`, torchsnapshot:

        - Enables efficient random access of persisted model weights.

        - Accelerates persistence by parallelizing writes.

            - For replicated values, persistence is parallelized across ranks.

        - Enables flexible yet robust elasticity (changing world size on
          restore).


    Elasticity:

        Elasticity is implemented via correctly making persisted values
        available to a newly joined rank, and having it correctly restores the
        corresponding runtime objects from the persisted values.

        For the purpose of elasticity, all persisted values fall into one of
        the categories in [per-rank, replicated, sharded].

        per-rank:

            By default, all non-sharded values are treated as per-rank.

            On save, the value is only saved by the owning rank.

            On load, the value is only made available to the same rank.

        replicated:

            A user can suggest any non-sharded value as replicated via glob
            patterns.

            On save, the value is only saved once (can be by any rank).

            On load, the value is made available to all ranks, including newly
            joined ranks.

        sharded:

            Specific types are always treated as sharded (e.g. ShardedTensor).

            On save, all shard-owning ranks save their shards.

            On load, all shards are made available to all ranks, including
            newly joined rank. All ranks can read from all shards for
            restoring the runtime object from persisted values.
            (ShardedTensor resharding is powered by torch.dist.checkpoint).

        If all values within a snapshot are either replicated or sharded, the
        snapshot is automatically reshard-able.

        If a snapshot contains per-rank values, it cannot be resharded unless
        the per-rank values are explicitly coerced to replicated on load.
    """

    def __init__(
        self,
        path: str,
        pg: Optional[dist.ProcessGroup] = None,
    ) -> None:
        """
        Initializes the reference to an existing snapshot.

        Args:
            path: The location of the snapshot.
            pg: The process group for the processes restoring from the snapshot.
                When unspecified:
                    - If distributed is initialized, the global process group will be used.
                    - If distributed is not initialized, single process is assumed.
        """
        self.path: str = path
        self.pg: Optional[dist.ProcessGroup] = pg
        self._metadata: Optional[SnapshotMetadata] = None

    @classmethod
    def take(
        cls,
        path: str,
        app_state: AppState,
        pg: Optional[dist.ProcessGroup] = None,
        replicated: Optional[List[str]] = None,
<<<<<<< HEAD
        _custom_tensor_prepare_func: Optional[Callable[[str, torch.Tensor, bool], torch.Tensor]] = None,
=======
        _custom_tensor_prepare_func: Optional[
            Callable[[str, torch.Tensor, bool], torch.Tensor]
        ] = None,
>>>>>>> 81340d0b
    ) -> "Snapshot":
        """
        Take a snapshot from the program state.

        Args:
            app_state: The program state to take the snapshot from.
            path: The location to save the snapshot.
            pg: The process group for the processes taking the snapshot.
            When unspecified:
                    - If distributed is initialized, the global process group will be used.
                    - If distributed is not initialized, single process is assumed.
            replicated: A list of glob patterns for hinting the matching paths
                as replicated. Note that patterns not specified by all ranks
                are ignored.

        Returns:
            The newly taken snapshot.
        """
        torch._C._log_api_usage_once("torchsnapshot.Snapshot.take")
        cls._validate_app_state(app_state)

        event_loop = asyncio.new_event_loop()
        pg_wrapper = PGWrapper(pg=pg)
<<<<<<< HEAD
        if not _custom_tensor_prepare_func:
            _custom_tensor_prepare_func = lambda path, tensor, tracing : tensor

=======
>>>>>>> 81340d0b

        path, replicated = cls._coalesce_path_and_replicated(
            path=path,
            pg_wrapper=pg_wrapper,
            app_state=app_state,
            replicated=replicated or [],
        )
        storage = url_to_storage_plugin_in_event_loop(
            url_path=path, event_loop=event_loop
        )
        pending_io_work, metadata = cls._take_impl(
            path=path,
            app_state=app_state,
            replicated=replicated or [],
            pg_wrapper=PGWrapper(pg),
            storage=storage,
            event_loop=event_loop,
            _custom_tensor_prepare_func=_custom_tensor_prepare_func,
        )
        pending_io_work.sync_complete(event_loop=event_loop)

        # IMPORTANT: commit snapshot metadata only after all ranks complete writing
        pg_wrapper.barrier()
        if pg_wrapper.get_rank() == 0:
            cls._write_snapshot_metadata(
                snapshot_metadata=metadata,
                storage=storage,
                event_loop=event_loop,
            )

        storage.sync_close(event_loop=event_loop)
        event_loop.close()
        snapshot = cls(path=path, pg=pg)
        snapshot._metadata = metadata
        return snapshot

    @classmethod
    def async_take(
        cls,
        path: str,
        app_state: AppState,
        pg: Optional[dist.ProcessGroup] = None,
        replicated: Optional[List[str]] = None,
<<<<<<< HEAD
        _custom_tensor_prepare_func: Optional[Callable[[str, torch.Tensor, bool], torch.Tensor]] = None,
=======
        _custom_tensor_prepare_func: Optional[
            Callable[[str, torch.Tensor, bool], torch.Tensor]
        ] = None,
>>>>>>> 81340d0b
    ) -> "PendingSnapshot":
        """
        Asynchronously take a snapshot from the program state.

        This method creates a consistent snapshot of the app state (i.e.
        changes to the app state after this method returns have no effect on
        the snapshot). The asynchronicity is a result of performing storage I/O
        in the background.

        Args:
            app_state: The program state to take the snapshot from.
            path: The location to save the snapshot.
            pg: The process group for the processes taking the snapshot.
            When unspecified:
                    - If distributed is initialized, the global process group will be used.
                    - If distributed is not initialized, single process is assumed.
            replicated: A list of glob patterns for hinting the matching paths
                as replicated. Note that patterns not specified by all ranks
                are ignored.

        Returns:
            A handle with which the newly taken snapshot can be obtained via
            `.wait()`. Note that waiting on the handle is optional. The
            snapshot will be committed regardless of whether `.wait()` is
            invoked.
        """
        torch._C._log_api_usage_once("torchsnapshot.Snapshot.async_take")
        cls._validate_app_state(app_state)

        event_loop = asyncio.new_event_loop()
        pg_wrapper = PGWrapper(pg=pg)
        path, replicated = cls._coalesce_path_and_replicated(
            path=path,
            pg_wrapper=pg_wrapper,
            app_state=app_state,
            replicated=replicated or [],
        )
        storage = url_to_storage_plugin_in_event_loop(
            url_path=path, event_loop=event_loop
        )

<<<<<<< HEAD
        if not _custom_tensor_prepare_func:
            _custom_tensor_prepare_func = lambda path, tensor, tracing : tensor

=======
>>>>>>> 81340d0b
        pending_io_work, metadata = cls._take_impl(
            path=path,
            app_state=app_state,
            replicated=replicated or [],
            pg_wrapper=PGWrapper(pg),
            storage=storage,
            event_loop=event_loop,
            _custom_tensor_prepare_func=_custom_tensor_prepare_func,
        )
        # PendingSnapshot is responsible for closing `storage` and `event_loop`
        return PendingSnapshot(
            path=path,
            pending_io_work=pending_io_work,
            pg_wrapper=pg_wrapper,
            metadata=metadata,
            storage=storage,
            event_loop=event_loop,
        )

    @classmethod
    def _take_impl(
        cls,
        path: str,
        app_state: AppState,
        replicated: List[str],
        pg_wrapper: PGWrapper,
        storage: StoragePlugin,
        event_loop: asyncio.AbstractEventLoop,
<<<<<<< HEAD
        _custom_tensor_prepare_func: Optional[Callable[[str, torch.Tensor, bool], torch.Tensor]] = None,
=======
        _custom_tensor_prepare_func: Optional[
            Callable[[str, torch.Tensor, bool], torch.Tensor]
        ] = None,
>>>>>>> 81340d0b
    ) -> Tuple[PendingIOWork, SnapshotMetadata]:
        app_state = app_state.copy()
        rng_state_item = cls._pop_rng_state(app_state=app_state)
        rng_state_dict = None

        if not _custom_tensor_prepare_func:
            _custom_tensor_prepare_func = _identity_tensor_prepare_func

        manifest: Manifest = {}
        flattened: Dict[str, Any] = {}

        # Invariant: for the same snapshot, the RNG state is the same after
        # .take() and .restore().
        # This can be achieved by ensuring .take() has no side effect on the
        # RNG state. Since we can't guarantee that the .state_dict() method on
        # stateful objects has no side effect on the RNG state, we retrieve the
        # RNG state before saving other stateful objects, and restore the RNG
        # state after saving other stateful objects.
        if rng_state_item is not None:
            key, stateful = rng_state_item
            rng_state_dict = stateful.state_dict()
            mnfst, fltnd = flatten(rng_state_dict, prefix=key)
            manifest.update(mnfst)
            flattened.update(fltnd)

        # Different ranks can register different sets of stateful objects,
        # whose .state_dict() methods may invoke collectives. To avoid
        # potential interleaving of different collectives, we first gather the
        # global key list, then invoke .state_dict() on stateful objects in
        # order with synchronization.
        global_keys = cls._gather_keys(
            keys=list(app_state.keys()), pg_wrapper=pg_wrapper
        )

        for key in global_keys:
            if key in app_state:
                state_dict = app_state[key].state_dict()
                mnfst, fltnd = flatten(state_dict, prefix=key)
                manifest.update(mnfst)
                flattened.update(fltnd)
            pg_wrapper.barrier()

        # Undo any potential side effects to the RNG state. The rest of this
        # function won't affect the RNG state or execute application code.
        if rng_state_item is not None:
            _, stateful = rng_state_item
            stateful.load_state_dict(cast(Dict[str, torch.Tensor], rng_state_dict))

        replicated_paths = cls._calculate_replicated_entries(
            flattened, replicated, pg_wrapper
        )

        object_entries: Dict[str, Entry] = {}
        write_reqs: List[WriteReq] = []

        chunking_instructions: Dict[str, List[Chunk]] = {}
        for logical_path, obj in flattened.items():
            # Chunk non-sharded tensors only
            if isinstance(obj, ShardedTensor) or not isinstance(obj, torch.Tensor):
                continue
            chunking_instruction = ChunkedTensorIOPreparer.chunk_tensor(obj)
            chunking_instructions[logical_path] = chunking_instruction

        chunking_instructions, filtered_logical_paths = cls._partition_logical_paths(
            replicated_paths, chunking_instructions, flattened, pg_wrapper
        )
        replicated_set = set(replicated_paths)
        for logical_path in chunking_instructions:
            entry, cwrs = ChunkedTensorIOPreparer.prepare_write(
                storage_path=get_storage_path(
                    flattened[logical_path],
                    logical_path,
                    pg_wrapper.get_rank(),
                    logical_path in replicated_set,
                ),
                _custom_tensor_prepare_func=_custom_tensor_prepare_func,
                tensor=flattened[logical_path],
                chunking_instruction=chunking_instructions[logical_path],
                _tensor_prepare_func=functools.partial(
                    _custom_tensor_prepare_func, logical_path
                ),
            )
            entry.replicated = logical_path in replicated_set
            object_entries[logical_path] = entry
            write_reqs.extend(cwrs)

        for logical_path in filtered_logical_paths:
            entry, item_write_reqs = prepare_write(
                obj=flattened[logical_path],
                logical_path=logical_path,
                rank=pg_wrapper.get_rank(),
                replicated=logical_path in replicated_set,
<<<<<<< HEAD
                _custom_tensor_prepare_func=_custom_tensor_prepare_func,
=======
                _tensor_prepare_func=functools.partial(
                    _custom_tensor_prepare_func, logical_path
                ),
>>>>>>> 81340d0b
            )
            object_entries[logical_path] = entry
            write_reqs.extend(item_write_reqs)

        manifest.update(object_entries)
        manifest = cls._gather_manifest(manifest=manifest, pg=pg_wrapper)

        memory_budget_bytes = get_process_memory_budget_bytes(pg=pg_wrapper)
        pending_io_work = sync_execute_write_reqs(
            write_reqs=write_reqs,
            storage=storage,
            memory_budget_bytes=memory_budget_bytes,
            rank=pg_wrapper.get_rank(),
            event_loop=event_loop,
        )
        metadata = SnapshotMetadata(
            version=torchsnapshot_version,
            world_size=pg_wrapper.get_world_size(),
            manifest=manifest,
        )
        return pending_io_work, metadata

    def restore(self, app_state: AppState) -> None:
        """
        Restores the program state from the snapshot.

        Args:
            app_state: The program state to restore from the snapshot.
        """
        torch._C._log_api_usage_once("torchsnapshot.Snapshot.restore")
        self._validate_app_state(app_state)

        event_loop = asyncio.new_event_loop()
        pg_wrapper = PGWrapper(self.pg)
        rank = pg_wrapper.get_rank()
        storage = url_to_storage_plugin_in_event_loop(
            url_path=self.path, event_loop=event_loop
        )

        app_state = app_state.copy()
        rng_state_item = self._pop_rng_state(app_state=app_state)

        global_keys = self._gather_keys(
            keys=list(app_state.keys()), pg_wrapper=pg_wrapper
        )
        available_entries = get_available_entries(
            manifest=self.metadata.manifest, rank=rank
        )
        for key in global_keys:
            self._load_stateful(
                rank=rank,
                stateful_key=key,
                stateful=app_state.get(key),
                available_entries=available_entries,
                storage=storage,
                pg=pg_wrapper,
                event_loop=event_loop,
            )
            pg_wrapper.barrier()

        # Restore the RNG state last to avoid potential side effects.
        if rng_state_item is not None:
            key, stateful = rng_state_item
            self._load_stateful(
                rank=rank,
                stateful_key=key,
                stateful=stateful,
                available_entries=available_entries,
                storage=storage,
                pg=pg_wrapper,
                event_loop=event_loop,
            )
        storage.sync_close(event_loop=event_loop)
        event_loop.close()

    @property
    def metadata(self) -> SnapshotMetadata:
        if self._metadata is None:
            event_loop = asyncio.new_event_loop()
            storage = url_to_storage_plugin_in_event_loop(
                url_path=self.path, event_loop=event_loop
            )
            self._metadata = self._read_snapshot_metadata(
                storage=storage, event_loop=event_loop
            )
            storage.sync_close(event_loop=event_loop)
            event_loop.close()
        return cast(SnapshotMetadata, self._metadata)

    def read_object(
        self,
        path: str,
        obj_out: Optional[T] = None,
        memory_budget_bytes: Optional[int] = None,
    ) -> T:
        """
        Read a persisted object from the snapshot's content.

        The persisted object to read is specified by its path in the snapshot
        metadata. Available paths can be obtained via `snapshot.get_manifest()`.

        A path in snapshot metadata follows the following format:

            ``RANK/STATEFUL_NAME/STATE_DICT_KEY[/NESTED_CONTAINER_KEY...]``

        The rank only matters when the persisted object is "per-rank".
        Arbitrary rank can be used when the persisted object is "replicated" or
        "sharded".

        If the persisted object is a sharded tensor, `obj_out` must be
        supplied. `read_object` will correctly populate `obj_out`'s local
        shards according to its sharding spec.

        Args:
            path: The path to the persisted object.
            obj_out: If specified and the object type supports in-place load,
                `read_object` will directly read the persisted object into
                `obj_out`'s buffer.
            memory_budget_bytes: When specified, the read operation will keep
                the temporary memory buffer size below this threshold.

        Returns:
            The object read from the snapshot's content.
        """
        torch._C._log_api_usage_once("torchsnapshot.Snapshot.read_object")
        rank_str, unranked_path = path.split("/", 1)
        rank = int(rank_str)
        # Transform the manifest such that (1) replicated entries are made
        # available to the rank (2) sharded tensor shards saved by all ranks
        # are made available to the rank. The availability of the entries is
        # determined from the perspective of the rank specified in the path.
        manifest = get_available_entries(manifest=self.metadata.manifest, rank=rank)

        if unranked_path not in manifest:
            # TODO: show candidates based on edit distance
            raise RuntimeError(
                f'The supplied path "{path}" does not exist in the snapshot\'s manifest. '
                "Please verify the available paths within the snapshot via `snapshot.get_manifest()`."
            )
        if not isinstance(obj_out, (torch.Tensor, ShardedTensor)):
            logger.warning(
                f"`obj_out` is of type {type(obj_out)}, which does not support in-place load. "
                "Its state won't be changed after load. The loaded object will be returned."
            )

        event_loop = asyncio.new_event_loop()
        pg_wrapper = PGWrapper(self.pg)
        storage = url_to_storage_plugin_in_event_loop(
            url_path=self.path, event_loop=event_loop
        )
        read_reqs = prepare_read(
            entry=manifest[unranked_path],
            obj_out=obj_out,
            # TODO: find a suitable buffer_size_limit_bytes to enable chunked
            # read even when memory_budget_bytes is not specified, as chunked
            # tensor read allows for pipelining HtoD copy and storage I/O when
            # reading a single tensor.
            buffer_size_limit_bytes=memory_budget_bytes,
        )
        box = []
        for read_req in read_reqs:
            buffer_consumer = read_req.buffer_consumer
            if isinstance(buffer_consumer, ObjectBufferConsumer):
                # ObjectBufferConsumer deals with objects that can not be
                # in-place restored. We need to replace the original object
                # in the flattened dictionary with the object materialized
                # by the buffer consumer.
                buffer_consumer.set_consume_callback(functools.partial(box.append))

        sync_execute_read_reqs(
            read_reqs=read_reqs,
            storage=storage,
            memory_budget_bytes=memory_budget_bytes
            or _MAX_PER_RANK_MEMORY_BUDGET_BYTES,
            rank=pg_wrapper.get_rank(),
            event_loop=event_loop,
        )
        storage.sync_close(event_loop=event_loop)
        event_loop.close()
        if len(box) != 0:
            if len(box) != 1:
                raise AssertionError(
                    f"Expect to load a single object from an entry (got {len(box)})."
                )
            return box[0]
        else:
            return cast(T, obj_out)

    def get_manifest(self) -> Dict[str, Entry]:
        """
        Returns the snapshot's manifest.

        Returns:
            The snapshot's manifest.
        """
        return copy.deepcopy(self.metadata.manifest)

    @staticmethod
    def _calculate_replicated_entries(
        flattened: Dict[str, Any], replicated: List[str], pg: PGWrapper
    ) -> List[str]:
        rank = pg.get_rank()
        world_size = pg.get_world_size()
        replicated_paths = []
        for path, val in flattened.items():
            if any(fnmatch.fnmatch(path, p) for p in replicated) and not isinstance(
                val, ShardedTensor
            ):
                replicated_paths.append(path)
        # pyre-ignore
        obj_list: List[List[str]] = [None] * world_size
        pg.all_gather_object(obj_list, replicated_paths)

        if rank == 0:
            # A path is only treated as replicated if:
            # (1) The path matches one of the patterns specified in `replicated`
            # (2) The path exists on all ranks
            # (3) The value is not sharded
            path_count = defaultdict(int)
            for paths in obj_list:
                for path in paths:
                    path_count[path] += 1
            replicated_paths = list(
                filter(lambda p: path_count[p] == world_size, replicated_paths)
            )
            replicated_paths_list = [replicated_paths]
        else:
            replicated_paths_list = [[]]
        pg.broadcast_object_list(replicated_paths_list, src=0)
        replicated_paths = replicated_paths_list[0]
        return replicated_paths

    @staticmethod
    def _validate_app_state(app_state: AppState) -> None:
        # performs runtime typechecking that all values are Stateful
        for key, value in app_state.items():
            if not isinstance(value, Stateful):
                value_type = type(value)
                raise TypeError(
                    f"Expected Stateful in app_state for key {key}, got {value_type}."
                )

    @classmethod
    def _load_stateful(
        cls,
        rank: int,
        stateful_key: str,
        stateful: Optional[Stateful],
        available_entries: Manifest,
        storage: StoragePlugin,
        pg: PGWrapper,
        event_loop: asyncio.AbstractEventLoop,
    ) -> None:
        if stateful is None:
            return

        # There are two ways to restore a stateful:
        # 1. Reconstruct the state dict from storage and use it to call .load_state_dict()
        # 2. Obtain the state dict via .state_dict(), restore its values from storage,
        # then use it to call .load_state_dict()
        #
        # When .state_dict() returns references to the original tensors, #2 is
        # more memory-efficient, because a tensor loaded from storage can be
        # freed as soon as its value is copied to the original tensor.
        state_dict = stateful.state_dict()
        mnfst, flattened = flatten(state_dict, prefix=stateful_key)
        del state_dict

        #breakpoint()
        print('flattened', flattened)
        print('available_entries', available_entries)
        read_reqs: List[ReadReq] = []
        for logical_path, obj in flattened.items():
            if logical_path not in available_entries:
                raise RuntimeError(
                    f"""
When restoring from the snapshot, stateful object "{stateful_key}" requested
path "{logical_path}" which was not available to rank {rank}.

- If the entry does not exist in the snapshot, it means that the state dict
  entry was introduced after the snapshot was taken. To partially restore from
  the snapshot, please explicitly ignore the state dict entries missing from
  the snapshot.

- If the entry exists in the snapshot, it could mean that the world size has
  changed and the entry was not marked as replicated when the snapshot was
  taken. To resolve the issue, try any of:
    - Re-taking the snapshot with the new world size
    - Re-taking the snapshot with the original world size, ensuring all
          non-sharded values are marked as replicated
    - Coerce the missing entry into replicated on restore"""
                )

            rrs = prepare_read(
                entry=available_entries[logical_path],
                obj_out=obj,
            )
            for rr in rrs:
                buffer_consumer = rr.buffer_consumer
                if isinstance(buffer_consumer, ObjectBufferConsumer):
                    # ObjectBufferConsumer deals with objects that can not be
                    # in-place restored. We need to replace the original object
                    # in the flattened dictionary with the object materialized
                    # by the buffer consumer.
                    buffer_consumer.set_consume_callback(
                        functools.partial(dict.__setitem__, flattened, logical_path)
                    )
            read_reqs += rrs

        memory_budget_bytes = get_process_memory_budget_bytes(pg=pg)
        sync_execute_read_reqs(
            read_reqs=read_reqs,
            storage=storage,
            memory_budget_bytes=memory_budget_bytes,
            rank=pg.get_rank(),
            event_loop=event_loop,
        )

        state_dict = inflate(mnfst, flattened, prefix=stateful_key)
        stateful.load_state_dict(state_dict)

    @staticmethod
    def _write_snapshot_metadata(
        snapshot_metadata: SnapshotMetadata,
        storage: StoragePlugin,
        event_loop: asyncio.AbstractEventLoop,
    ) -> None:
        write_io = WriteIO(
            path=SNAPSHOT_METADATA_FNAME,
            buf=snapshot_metadata.to_yaml().encode("utf-8"),
        )
        storage.sync_write(write_io=write_io, event_loop=event_loop)

    @staticmethod
    def _read_snapshot_metadata(
        storage: StoragePlugin, event_loop: asyncio.AbstractEventLoop
    ) -> SnapshotMetadata:
        read_io = ReadIO(path=SNAPSHOT_METADATA_FNAME)
        storage.sync_read(read_io=read_io, event_loop=event_loop)
        yaml_str = read_io.buf.getvalue().decode("utf-8")
        return SnapshotMetadata.from_yaml(yaml_str)

    @classmethod
    def _coalesce_path_and_replicated(
        cls,
        path: str,
        pg_wrapper: PGWrapper,
        app_state: AppState,
        replicated: List[str],
    ) -> Tuple[str, List[str]]:

        rank = pg_wrapper.get_rank()

        # coalesce path
        # TODO: use a single all_gather for both path and replicated.
        # Only emit a single message for path inconsistency.
        obj_list = [path]
        pg_wrapper.broadcast_object_list(obj_list, src=0)
        if obj_list[0] != path:
            logger.warning(
                f"Rank {rank} specified a path ({path}) "
                f"different from rank 0 ({obj_list[0]}). Using path specified by rank 0."
            )

        # coalesce replicated
        replicated = cls._infer_replicated(replicated, app_state)
        # pyre-ignore[9]
        global_replicated: List[List[str]] = [None] * pg_wrapper.get_world_size()
        pg_wrapper.all_gather_object(global_replicated, replicated)

        replicated = cls._coalesce_replicated(replicated, global_replicated)
        if set(global_replicated[rank]) != set(replicated):
            logger.warning(
                f"Rank {rank} specified replicated paths: {set(global_replicated[rank])} "
                f"different from replicated paths verified across all ranks: {set(replicated)}"
            )
        return obj_list[0], replicated

    @classmethod
    def _partition_logical_paths(
        cls,
        replicated_paths: List[str],
        chunking_instructions: _CHUNKING_INSTRUCTION_T,
        flattened: Dict[str, Any],
        pg_wrapper: PGWrapper,
    ) -> Tuple[_CHUNKING_INSTRUCTION_T, List[str]]:
        """
        Returns:
            Chunking instruction (for chunkable tensors) and paths to write (for nonchunkable objects).
        """
        if pg_wrapper.get_rank() == 0:
            all_partition_results = cls._partition_replicated_paths(
                replicated_paths=replicated_paths,
                chunking_instructions=chunking_instructions,
                world_size=pg_wrapper.get_world_size(),
            )
        else:
            all_partition_results = None
        # Scatter partition results among ranks
        scatter_output_list = [None]
        pg_wrapper.scatter_object_list(
            scatter_output_list, all_partition_results, src=0
        )
        # pyre-ignore
        partition_result: Tuple[
            _CHUNKING_INSTRUCTION_T, List[str]
        ] = scatter_output_list[0]

        # Add non-replicated chunks and paths to the partition result
        replicated_set = set(replicated_paths)
        for path in flattened:
            if path not in replicated_set:
                if path in chunking_instructions:
                    partition_result[0][path] = chunking_instructions[path]
                else:
                    partition_result[1].append(path)
        return partition_result

    @staticmethod
    def _partition_replicated_paths(
        replicated_paths: List[str],
        chunking_instructions: Dict[str, List[Chunk]],
        world_size: int,
    ) -> List[Tuple[_CHUNKING_INSTRUCTION_T, List[str]]]:
        """Partitions a list of replicated paths.
        Returns a list of size `world_size`; each element of the list is a tuple of
        chunking instructions for nonchunked tensors and list of paths for nonchunked objs,
        which were assigned to a rank by a greedy partitioning alg.
        """
        partition_results = [({}, []) for i in range(world_size)]
        sizes = [0] * world_size
        chunked_paths: List[Tuple[str, Chunk, int]] = []
        nonchunked_paths: List[str] = []
        for path in replicated_paths:
            if path in chunking_instructions:
                for chunk in chunking_instructions[path]:
                    element_size = dtype_to_element_size(string_to_dtype(chunk.dtype))
                    chunked_paths.append(
                        (path, chunk, reduce(mul, chunk.sizes) * element_size)
                    )
            else:
                nonchunked_paths.append(path)

        chunked_paths.sort(key=lambda t: t[2], reverse=True)

        # Greedily assign replicated chunks among ranks, based on current sizes of ranks
        for path, chunk, size in chunked_paths:
            min_rank = np.argmin(sizes)
            if path in partition_results[min_rank][0]:
                partition_results[min_rank][0][path].append(chunk)
            else:
                partition_results[min_rank][0][path] = [chunk]
            sizes[min_rank] += size

        # Round-robin assign rest of replicated paths, which correspond to nonchunked objs
        for idx, path in enumerate(nonchunked_paths):
            partition_results[idx % world_size][1].append(path)
        return partition_results

    @staticmethod
    def _infer_replicated(replicated: List[str], app_state: AppState) -> List[str]:
        new_replicated = replicated.copy()
        if "**" in new_replicated:
            return new_replicated
        for key, val in app_state.items():
            if isinstance(val, DDP):
                ignored = set(cast(List[str], val.parameters_to_ignore))
                if not ignored:
                    new_replicated.append(os.path.join(key, "**"))
                    continue
                for name, _ in itertools.chain(
                    val.named_parameters(), val.named_buffers()
                ):
                    if name not in ignored:
                        new_replicated.append(os.path.join(key, name))
        return new_replicated

    @staticmethod
    def _coalesce_replicated(
        replicated: List[str], global_replicated: List[List[str]]
    ) -> List[str]:
        verified_replicated = list(set.intersection(*map(set, global_replicated)))
        return verified_replicated

    @staticmethod
    def _gather_keys(keys: List[str], pg_wrapper: PGWrapper) -> List[str]:
        # pyre-ignore
        gathered_keys: List[List[str]] = [None] * pg_wrapper.get_world_size()
        pg_wrapper.all_gather_object(gathered_keys, keys)
        return sorted(set(itertools.chain.from_iterable(gathered_keys)))

    @staticmethod
    def _pop_rng_state(
        app_state: AppState,
    ) -> Optional[Tuple[str, RNGState]]:
        rng_state_items = {
            key: stateful
            for key, stateful in app_state.items()
            if isinstance(stateful, RNGState)
        }
        if len(rng_state_items) > 1:
            raise RuntimeError(
                "Multiple RNGState objects in app state: "
                f"{list(rng_state_items.keys())}"
            )
        elif len(rng_state_items) == 1:
            key, stateful = list(rng_state_items.items())[0]
            del app_state[key]
            return key, stateful
        else:
            return None

    @staticmethod
    def _gather_manifest(manifest: Dict[str, Any], pg: PGWrapper) -> Dict[str, Any]:
        manifests = [None] * pg.get_world_size()
        pg.all_gather_object(manifests, manifest)
        manifests = cast(List[Manifest], manifests)

        global_manifest = {}
        replicated_entries = {}
        for manifest in manifests:
            for path, entry in manifest.items():
                if not is_replicated(entry):
                    continue
                if path in replicated_entries:
                    if not isinstance(entry, ChunkedTensorEntry):
                        raise AssertionError(
                            "Only one rank should emit the entry for a replicated path "
                            "unless the entry is ChunkedTensorEntry."
                        )
                    # Merge chunks across manifests
                    replicated_entries[path].chunks.extend(entry.chunks)
                else:
                    replicated_entries[path] = entry

        for path in replicated_entries:
            if isinstance(replicated_entries[path], ChunkedTensorEntry):
                replicated_entries[path].chunks.sort(key=lambda x: x.offsets)

        for rank, manifest in enumerate(manifests):
            for path, entry in replicated_entries.items():
                manifest[path] = entry
            for logical_path, entry in manifest.items():
                global_manifest[os.path.join(str(rank), logical_path)] = entry
        return global_manifest


class PendingSnapshot:
    DEFAULT_BARRIER_TIMEOUT = timedelta(seconds=1800)

    def __init__(
        self,
        path: str,
        pending_io_work: PendingIOWork,
        pg_wrapper: PGWrapper,
        metadata: SnapshotMetadata,
        storage: StoragePlugin,
        event_loop: asyncio.AbstractEventLoop,
    ) -> None:
        self.path = path
        self.pg: Optional[dist.ProcessGroup] = pg_wrapper.pg
        # pyre-ignore
        self.exc_info: Optional[Any] = None
        self._done = False

        self.thread = Thread(
            target=self._complete_snapshot,
            kwargs={
                "path": path,
                "rank": pg_wrapper.get_rank(),
                "world_size": pg_wrapper.get_world_size(),
                "pending_io_work": pending_io_work,
                "metadata": metadata,
                "storage": storage,
                "event_loop": event_loop,
                "store": get_or_create_store(pg_wrapper=pg_wrapper),
            },
        )
        self.thread.start()

    def _complete_snapshot(
        self,
        path: str,
        rank: int,
        world_size: int,
        pending_io_work: PendingIOWork,
        metadata: SnapshotMetadata,
        storage: StoragePlugin,
        event_loop: asyncio.AbstractEventLoop,
        store: dist.TCPStore,
    ) -> None:
        # WARNING: do not use any collectives in this method

        # Use a dist.Store-based barrier for synchronization so that the
        # snapshot can be committed in the background thread.
        barrier = LinearBarrier(
            prefix=f"torchsnapshot_{path}",
            store=store,
            rank=rank,
            world_size=world_size,
            leader_rank=0,
        )
        try:
            pending_io_work.sync_complete(event_loop)
            barrier.arrive(timeout=self.DEFAULT_BARRIER_TIMEOUT)

            if rank == 0:
                Snapshot._write_snapshot_metadata(
                    snapshot_metadata=metadata,
                    storage=storage,
                    event_loop=event_loop,
                )
            barrier.depart(timeout=self.DEFAULT_BARRIER_TIMEOUT)
        except Exception as e:
            barrier.report_error(str(e))
            self.exc_info = sys.exc_info()
            logger.warning(
                f"Encountered exception while taking snapshot asynchronously:\n{e}"
            )
        finally:
            storage.sync_close(event_loop=event_loop)
            event_loop.close()
        self._done = True

    def wait(self) -> Snapshot:
        self.thread.join()
        if self.exc_info is not None:
            formatted = "".join(traceback.format_exception(*self.exc_info))
            raise RuntimeError(
                f"Encountered exception while taking snapshot asynchronously:\n{formatted}"
            )
        return Snapshot(path=self.path, pg=self.pg)

    def done(self) -> bool:
        return self._done<|MERGE_RESOLUTION|>--- conflicted
+++ resolved
@@ -177,13 +177,9 @@
         app_state: AppState,
         pg: Optional[dist.ProcessGroup] = None,
         replicated: Optional[List[str]] = None,
-<<<<<<< HEAD
-        _custom_tensor_prepare_func: Optional[Callable[[str, torch.Tensor, bool], torch.Tensor]] = None,
-=======
         _custom_tensor_prepare_func: Optional[
             Callable[[str, torch.Tensor, bool], torch.Tensor]
         ] = None,
->>>>>>> 81340d0b
     ) -> "Snapshot":
         """
         Take a snapshot from the program state.
@@ -207,12 +203,6 @@
 
         event_loop = asyncio.new_event_loop()
         pg_wrapper = PGWrapper(pg=pg)
-<<<<<<< HEAD
-        if not _custom_tensor_prepare_func:
-            _custom_tensor_prepare_func = lambda path, tensor, tracing : tensor
-
-=======
->>>>>>> 81340d0b
 
         path, replicated = cls._coalesce_path_and_replicated(
             path=path,
@@ -256,13 +246,9 @@
         app_state: AppState,
         pg: Optional[dist.ProcessGroup] = None,
         replicated: Optional[List[str]] = None,
-<<<<<<< HEAD
-        _custom_tensor_prepare_func: Optional[Callable[[str, torch.Tensor, bool], torch.Tensor]] = None,
-=======
         _custom_tensor_prepare_func: Optional[
             Callable[[str, torch.Tensor, bool], torch.Tensor]
         ] = None,
->>>>>>> 81340d0b
     ) -> "PendingSnapshot":
         """
         Asynchronously take a snapshot from the program state.
@@ -304,12 +290,6 @@
             url_path=path, event_loop=event_loop
         )
 
-<<<<<<< HEAD
-        if not _custom_tensor_prepare_func:
-            _custom_tensor_prepare_func = lambda path, tensor, tracing : tensor
-
-=======
->>>>>>> 81340d0b
         pending_io_work, metadata = cls._take_impl(
             path=path,
             app_state=app_state,
@@ -338,13 +318,9 @@
         pg_wrapper: PGWrapper,
         storage: StoragePlugin,
         event_loop: asyncio.AbstractEventLoop,
-<<<<<<< HEAD
-        _custom_tensor_prepare_func: Optional[Callable[[str, torch.Tensor, bool], torch.Tensor]] = None,
-=======
         _custom_tensor_prepare_func: Optional[
             Callable[[str, torch.Tensor, bool], torch.Tensor]
         ] = None,
->>>>>>> 81340d0b
     ) -> Tuple[PendingIOWork, SnapshotMetadata]:
         app_state = app_state.copy()
         rng_state_item = cls._pop_rng_state(app_state=app_state)
@@ -437,13 +413,9 @@
                 logical_path=logical_path,
                 rank=pg_wrapper.get_rank(),
                 replicated=logical_path in replicated_set,
-<<<<<<< HEAD
-                _custom_tensor_prepare_func=_custom_tensor_prepare_func,
-=======
                 _tensor_prepare_func=functools.partial(
                     _custom_tensor_prepare_func, logical_path
                 ),
->>>>>>> 81340d0b
             )
             object_entries[logical_path] = entry
             write_reqs.extend(item_write_reqs)
